// SPDX-FileCopyrightText: 2018 - 2022 UnionTech Software Technology Co., Ltd.
//
// SPDX-License-Identifier: GPL-3.0-or-later

package main

import (
<<<<<<< HEAD
	"github.com/linuxdeepin/lastore-daemon/src/internal/system"
=======
	"errors"
	"fmt"
	"internal/system"
>>>>>>> bd007360
	"sort"
	"strconv"
	"strings"
	"sync"
	"time"

	"github.com/linuxdeepin/go-lib/dbusutil"
	"github.com/linuxdeepin/go-lib/utils"
)

const (
	DownloadQueue        = "download"
	DownloadQueueCap     = 4
	SystemChangeQueue    = "system change"
	SystemChangeQueueCap = 1

	// LockQueue is special. All other queue must wait for LockQueue be emptied.
	LockQueue = "lock"

	// DelayLockQueue 特殊的队列,用于存放lock队列完成后执行的job
	DelayLockQueue = "delayLock"
)

var JobExistError = errors.New("job is exist")

// JobManager
// 1. maintain DownloadQueue and SystemchangeQueue
// 2. Create, Delete and Pause Jobs and schedule they.
type JobManager struct {
	service *dbusutil.Service
	queues  map[string]*JobQueue

	system system.System

	mux     sync.RWMutex
	changed bool

	dispatchMux sync.Mutex
	notify      func()
}

func NewJobManager(service *dbusutil.Service, api system.System, notifyFn func()) *JobManager {
	if api == nil {
		panic("NewJobManager with api=nil")
	}
	m := &JobManager{
		service: service,
		queues:  make(map[string]*JobQueue),
		notify:  notifyFn,
		system:  api,
	}
	m.createJobList(DownloadQueue, DownloadQueueCap)
	m.createJobList(SystemChangeQueue, SystemChangeQueueCap)
	m.createJobList(LockQueue, 1)
	m.createJobList(DelayLockQueue, 1)

	api.AttachIndicator(m.handleJobProgressInfo)
	return m
}

func (jm *JobManager) List() JobList {
	var r JobList
	for _, queue := range jm.queues {
		r = append(r, queue.AllJobs()...)
	}
	sort.Sort(r)
	return r
}

// CreateJob create the job and try starting it
func (jm *JobManager) CreateJob(jobName, jobType string, packages []string, environ map[string]string, jobArgc map[string]interface{}) (bool, *Job, error) {
	if job := jm.findJobByType(jobType, packages); job != nil {
		switch job.Status {
		case system.FailedStatus:
			return true, job, jm.markStart(job)
		default:
			return true, job, nil
		}
	}
	var job *Job
	switch jobType {
	case system.DownloadJobType:
		job = NewJob(jm.service, genJobId(jobType), jobName, packages, system.DownloadJobType, DownloadQueue, environ)
	case system.PrepareSystemUpgradeJobType,
		system.PrepareAppStoreUpgradeJobType,
		system.PrepareSecurityUpgradeJobType,
		system.PrepareUnknownUpgradeJobType:
		job = NewJob(jm.service, genJobId(jobType), jobName, packages, system.PrepareDistUpgradeJobType, DownloadQueue, environ)
	case system.PrepareDistUpgradeJobType:
		var jobList []*Job
		mode, ok := jobArgc["UpdateMode"].(system.UpdateType)
		if !ok {
			return false, nil, fmt.Errorf("invalid arg %+v", jobArgc)
		}
		sizeMap, ok := jobArgc["DownloadSize"].(map[string]float64)
		if !ok {
			return false, nil, fmt.Errorf("invalid arg %+v", jobArgc)
		}
		packageMap, ok := jobArgc["PackageMap"].(map[string][]string)
		if !ok {
			return false, nil, fmt.Errorf("invalid arg %+v", jobArgc)
		}
		var allDownloadSize float64
		var holderSize float64
		for _, typ := range system.AllInstallUpdateType() {
			if typ&mode != 0 {
				allDownloadSize += sizeMap[typ.JobType()]
			}
		}
		for _, typ := range system.AllInstallUpdateType() {
			if typ&mode != 0 {
				// 使用dist-upgrade解决"有正在安装job时，依赖环境发生改变而导致检查依赖错误的问题"
				partJob := NewJob(jm.service, genJobId(jobType), jobName, packageMap[typ.JobType()], system.PrepareDistUpgradeJobType, DownloadQueue, environ)
				if utils.IsDir(system.GetCategorySourceMap()[typ]) {
					partJob.option = map[string]string{
						"Dir::Etc::SourceList":  "/dev/null",
						"Dir::Etc::SourceParts": system.GetCategorySourceMap()[typ],
					}
				} else {
					partJob.option = map[string]string{
						"Dir::Etc::SourceList":  system.GetCategorySourceMap()[typ],
						"Dir::Etc::SourceParts": "/dev/null",
					}
				}
				partJob.updateTyp = typ
				if len(jobList) >= 1 {
					jobList[len(jobList)-1].next = partJob
				}
				jobList = append(jobList, partJob)
				partJob._InitProgressRange(holderSize/allDownloadSize, (holderSize+sizeMap[typ.JobType()])/allDownloadSize)
				holderSize += sizeMap[typ.JobType()]
			}
		}
		job = jobList[0]

	case system.InstallJobType:
		job = NewJob(jm.service, genJobId(jobType), jobName, packages, system.DownloadJobType,
			DownloadQueue, environ)
		job._InitProgressRange(0, 0.5)

		next := NewJob(jm.service, genJobId(jobType), jobName, packages, jobType, SystemChangeQueue, environ)
		next._InitProgressRange(0.5, 1)

		job.Id = next.Id
		job.next = next
	case system.OnlyInstallJobType:
		job = NewJob(jm.service, genJobId(jobType), jobName, packages, system.InstallJobType, DelayLockQueue, environ)
	case system.RemoveJobType:
		job = NewJob(jm.service, genJobId(jobType), jobName, packages, jobType, SystemChangeQueue, environ)
	case system.UpdateSourceJobType:
		job = NewJob(jm.service, genJobId(jobType), jobName, nil, jobType, LockQueue, environ)
		job._InitProgressRange(0.11, 0.9)
	case system.OfflineUpdateJobType:
		job = NewJob(jm.service, genJobId(jobType), jobName, packages, system.OfflineUpdateJobType, LockQueue, environ)
		job._InitProgressRange(0.11, 0.9)
	case system.DistUpgradeJobType:
		mode, ok := jobArgc["UpdateMode"].(system.UpdateType)
		if !ok {
			return false, nil, fmt.Errorf("invalid arg %+v", jobArgc)
		}
		supportIgnore, ok := jobArgc["SupportDpkgScriptIgnore"].(bool)
		if !ok {
			return false, nil, fmt.Errorf("invalid arg %+v", jobArgc)
		}

		var includeUnknown bool
		if mode&system.UnknownUpdate != 0 && mode != system.UnknownUpdate {
			// 不仅仅只存在第三方更新
			includeUnknown = true
		}

		if includeUnknown && supportIgnore {
			// 非第三方job
			commonJob := NewJob(jm.service, genJobId(jobType), jobName, packages, system.DistUpgradeJobType, LockQueue, environ)
			commonJob._InitProgressRange(0, 0.70)
			commonJob.updateTyp = mode
			commonJob.retry = 0
			// 第三方job
			thirdJob := NewJob(jm.service, genJobId(jobType), jobName, packages, system.DistUpgradeJobType, LockQueue, environ)
			thirdJob._InitProgressRange(0.71, 0.99)
			thirdPath := system.GetCategorySourceMap()[system.UnknownUpdate]
			if utils.IsDir(thirdPath) {
				thirdJob.option = map[string]string{
					"Dir::Etc::SourceList":  "/dev/null",
					"Dir::Etc::SourceParts": thirdPath,
				}
			} else {
				thirdJob.option = map[string]string{
					"Dir::Etc::SourceList":  thirdPath,
					"Dir::Etc::SourceParts": "/dev/null",
				}
			}
			thirdJob.option["DPkg::Options::"] = "--script-ignore-error"
			thirdJob.updateTyp = mode
			thirdJob.retry = 0
			commonJob.next = thirdJob
			job = commonJob
		} else {
			job = NewJob(jm.service, genJobId(jobType), jobName, packages, system.DistUpgradeJobType, LockQueue, environ)
			job.updateTyp = mode
			job._InitProgressRange(0, 0.99)
		}

	case system.UpdateJobType:
		job = NewJob(jm.service, genJobId(jobType), jobName, packages, jobType, SystemChangeQueue, environ)
	case system.CleanJobType:
		job = NewJob(jm.service, genJobId(jobType), jobName, packages, jobType, LockQueue, environ)
	case system.FixErrorJobType:
		var errType string
		if len(packages) >= 1 {
			errType = packages[0]
		}
		jobId := jobType + "_" + errType
		job = NewJob(jm.service, jobId, jobName, packages, jobType, LockQueue, environ)
	// 分类更新接口触发
	case system.SystemUpgradeJobType,
		system.SecurityUpgradeJobType,
		system.UnknownUpgradeJobType,
		system.AppStoreUpgradeJobType:
		job = NewJob(jm.service, genJobId(jobType), jobName, packages, system.InstallJobType, LockQueue, environ)
		job._InitProgressRange(0, 0.99)
	case system.CheckSystemJobType:
		job = NewJob(jm.service, genJobId(jobType), jobName, nil, system.CheckSystemJobType, SystemChangeQueue, environ)
	default:
		return false, nil, system.NotSupportError
	}
	logger.Infof("CreateJob with %q %q %q %+v\n", jobName, jobType, packages, environ)
	return false, job, jm.markReady(job)
}

func (jm *JobManager) markStart(job *Job) error {
	jm.markDirty()

	job.PropsMu.Lock()
	if job.Status != system.ReadyStatus {
		err := TransitionJobState(job, system.ReadyStatus)
		if err != nil {
			job.PropsMu.Unlock()
			return err
		}
	}
	job.PropsMu.Unlock()

	queue, ok := jm.queues[job.queueName]
	if !ok {
		return system.NotFoundError("MarkStart in queues" + job.queueName)
	}
	return queue.Raise(job.Id)
}

// 在无需将job的执行顺序提前,但是需要标记job状态时,使用markReady
func (jm *JobManager) markReady(job *Job) error {
	jm.markDirty()

	job.PropsMu.Lock()
	if job.Status != system.ReadyStatus {
		err := TransitionJobState(job, system.ReadyStatus)
		if err != nil {
			job.PropsMu.Unlock()
			return err
		}
	}
	job.PropsMu.Unlock()
	return nil
}

// MarkStart transition the Job status to ReadyStatus
// and move the it to the head of queue.
func (jm *JobManager) MarkStart(jobId string) error {
	job := jm.findJobById(jobId)
	if job == nil {
		return system.NotFoundError("MarkStart " + jobId)
	}

	return jm.markStart(job)
}

// CleanJob transition the Job status to EndStatus,
// so the job will be auto clean in next dispatch run.
func (jm *JobManager) CleanJob(jobId string) error {
	job := jm.findJobById(jobId)
	if job == nil {
		return system.NotFoundError("CleanJob " + jobId)
	}

	job.PropsMu.Lock()
	defer job.PropsMu.Unlock()

	if job.Cancelable && job.Status == system.RunningStatus {
		err := jm.pauseJob(job)
		if err != nil {
			return err
		}
	}

	if ValidTransitionJobState(job.Status, system.EndStatus) {
		job.next = nil
	}
	return TransitionJobState(job, system.EndStatus)
}

func (jm *JobManager) pauseJob(job *Job) error {
	switch job.Status {
	case system.PausedStatus:
		logger.Warningf("Try pausing a paused Job %v\n", job)
		return nil
	case system.RunningStatus:
		err := jm.system.Abort(job.Id)
		if err != nil {
			return err
		}
	}

	return TransitionJobState(job, system.PausedStatus)
}

// PauseJob try aborting the job and transition the status to PauseStatus
func (jm *JobManager) PauseJob(jobId string) error {
	job := jm.findJobById(jobId)
	if job == nil {
		return system.NotFoundError("PauseJob jobId")
	}
	job.PropsMu.Lock()
	err := jm.pauseJob(job)
	job.PropsMu.Unlock()
	return err
}

// ForceAbortAndRetry 终止该job，并将退出状态设置为failed
func (jm *JobManager) ForceAbortAndRetry(job *Job) error {
	job.PropsMu.Lock()
	defer job.PropsMu.Unlock()
	if job.Status == system.RunningStatus {
		if job.retry < 1 {
			job.retry = 1
		}
		err := jm.system.AbortWithFailed(job.Id)
		if err != nil {
			return err
		}
	}
	if job.Status == system.FailedStatus && job.retry < 1 {
		job.retry = 1
	}

	return nil
}

// Dispatch transition Job status in Job Queues
// 1. Clean Jobs whose status is system.EndStatus
// 2. Run all Pending Jobs.
func (jm *JobManager) dispatch() {
	jm.dispatchMux.Lock()
	defer jm.dispatchMux.Unlock()
	var pendingDeleteJobs []*Job
	for _, queue := range jm.queues {
		// 1. Clean Jobs with EndStatus
		pendingDeleteJobs = append(pendingDeleteJobs, queue.DoneJobs()...)
	}

	for _, job := range pendingDeleteJobs {
		_ = jm.removeJob(job.Id, job.queueName)
		if job.next != nil {
			logger.Infof("Job(%q).next is %v\n", job.Id, job.next)
			// 部分属性需要继承
			if job.next.option == nil {
				job.next.option = make(map[string]string)
			}

			if job.option != nil {
				// 上一个job无论是否存在该配置，都需要传递给下一个job
				v, ok := job.option[aptLimitKey]
				if ok {
					job.next.option[aptLimitKey] = v
				} else {
					delete(job.next.option, aptLimitKey)
				}
			}
			job = job.next

			jm.dispatchMux.Unlock()
			_ = jm.addJob(job)
			jm.dispatchMux.Lock()

			_ = jm.markStart(job)
			job.PropsMu.RLock()
			job.notifyAll()
			job.PropsMu.RUnlock()
		}
	}

	// 2. Try starting jobs with ReadyStatus
	lockQueue := jm.queues[LockQueue]
	jm.sendNotify()
	jm.startJobsInQueue(lockQueue)
	jm.startJobsInQueue(jm.queues[DelayLockQueue])
	jm.startJobsInQueue(jm.queues[DownloadQueue])
	// wait for LockQueue be idled
	if len(lockQueue.RunningJobs()) == 0 {
		jm.startJobsInQueue(jm.queues[SystemChangeQueue])
	}

	jm.sendNotify()
}

func (jm *JobManager) markDirty() {
	jm.mux.Lock()
	jm.changed = true
	jm.mux.Unlock()
}
func (jm *JobManager) sendNotify() {
	if jm.notify == nil {
		return
	}

	jm.mux.Lock()
	changed := jm.changed
	if changed {
		jm.changed = false
	}
	jm.mux.Unlock()

	if changed {
		jm.notify()
	}
}

func (jm *JobManager) startJobsInQueue(queue *JobQueue) {
	if NotUseDBus {
		return
	}
	jobs := queue.PendingJobs()
	for _, job := range jobs {
		job.PropsMu.RLock()
		jobStatus := job.Status
		job.PropsMu.RUnlock()

		if jobStatus == system.FailedStatus { // 将失败的job标记为ready
			job.subRetryCount(false)
			_ = jm.markStart(job)
			logger.Infof("Retry failed Job %v\n", job)
		}

		err := StartSystemJob(jm.system, job)
		if err != nil {
			logger.Errorf("StartSystemJob failed %v :%v\n", job, err)
			var jobErr *system.JobError
			ok := errors.As(err, &jobErr)
			if ok {
				// do not retry job
				job.subRetryCount(true) // retry 设置为 0
				job.PropsMu.Lock()
				job.setError(jobErr)
				job.errLogPath = jobErr.ErrorLog
				job.PropsMu.Unlock()
			} else if job.retry == 0 {
				job.PropsMu.Lock()
				job.setError(&system.JobError{
					ErrType:   system.ErrorUnknown,
					ErrDetail: "failed to start system job: " + err.Error(),
				})
				job.PropsMu.Unlock()
			}
			// failed状态迁移放到 setError 后面,需要failed hook 上报错误信息
			job.PropsMu.Lock()
			_ = TransitionJobState(job, system.FailedStatus)
			job.PropsMu.Unlock()
		}
	}
}

func (jm *JobManager) Dispatch() {
	for {
		<-time.After(time.Millisecond * 500)
		jm.dispatch()
	}
}

func (jm *JobManager) createJobList(name string, cap int) {
	list := NewJobQueue(name, cap)
	jm.queues[name] = list
}

func (jm *JobManager) addJob(j *Job) error {
	jm.dispatchMux.Lock()
	defer jm.dispatchMux.Unlock()
	if j == nil {
		return system.NotFoundError("addJob with nil")
	}
	queueName := j.queueName
	queue, ok := jm.queues[queueName]
	if !ok {
		return system.NotFoundError("addJob with queue " + queueName)
	}
	if (j.Id == genJobId(system.UpdateSourceJobType)) && (len(jm.queues[DownloadQueue].RunningJobs()) != 0 || len(jm.queues[DelayLockQueue].RunningJobs()) != 0 || len(jm.queues[LockQueue].RunningJobs()) != 0) {
		return errors.New("download or install running, not need check update")
	}

	err := queue.Add(j)
	if err != nil {
		if strings.Contains(err.Error(), "exists job") {
			logger.Warning(err)
			return nil
		}
		return err
	}
	if !NotUseDBus {
		// use dbus
		err = jm.service.Export(j.getPath(), j)
		if err != nil {
			logger.Warning(err)
			return err
		}
	}
	logger.Infof("Add job with %q %q %q %+v %+v\n", j.Name, j.Type, j.Packages, j.option, j.environ)
	jm.markDirty()
	return nil
}
func (jm *JobManager) removeJob(jobId string, queueName string) error {
	queue, ok := jm.queues[queueName]
	if !ok {
		return system.NotFoundError("removeJob queue " + queueName)
	}

	job, err := queue.Remove(jobId)
	if err != nil {
		return err
	}
	DestroyJobDBus(job)
	jm.markDirty()
	return nil
}

func (jm *JobManager) handleJobProgressInfo(info system.JobProgressInfo) {
	j := jm.findJobById(info.JobId)
	if j == nil {
		logger.Warningf("Can't find Job %q when update info %v\n", info.JobId, info)
		return
	}

	if j.updateInfo(info) {
		jm.markDirty()
	}
}

func (jm *JobManager) findJobById(jobId string) *Job {
	for _, queue := range jm.queues {
		job := queue.Find(jobId)
		if job != nil {
			return job
		}
	}
	return nil
}

func (jm *JobManager) findJobByType(jobType string, pkgs []string) *Job {
	pList := strings.Join(pkgs, "")
	for _, job := range jm.List() {
		job.PropsMu.RLock()
		if job.Id == jobType {
			job.PropsMu.RUnlock()
			return job
		}
		if job.Type == jobType && strings.Join(job.Packages, "") == pList {
			job.PropsMu.RUnlock()
			return job
		}
		if job.next == nil {
			job.PropsMu.RUnlock()
			continue
		}
		if job.next.Type == jobType && strings.Join(job.next.Packages, "") == pList {
			// Don't return the job.next.
			// It's not a workable Job before the Job finished.
			job.PropsMu.RUnlock()
			return job
		}
		job.PropsMu.RUnlock()
	}
	return nil
}

var genJobId = func() func(string) string {
	var __count = 0
	return func(jobType string) string {
		switch jobType {
		case system.PrepareDistUpgradeJobType, system.DistUpgradeJobType,
			system.UpdateSourceJobType, system.CleanJobType, system.PrepareSystemUpgradeJobType,
			system.PrepareAppStoreUpgradeJobType, system.PrepareSecurityUpgradeJobType, system.PrepareUnknownUpgradeJobType,
			system.SystemUpgradeJobType, system.AppStoreUpgradeJobType, system.SecurityUpgradeJobType, system.UnknownUpgradeJobType, system.CheckSystemJobType:
			return jobType
		default:
			__count++
			return strconv.Itoa(__count) + jobType
		}
	}
}()

// 分类更新任务需要创建Job的内容
type upgradeJobInfo struct {
	PrepareJobId   string // 下载Job的Id
	PrepareJobType string // 下载Job的类型
	UpgradeJobId   string // 更新Job的Id
	UpgradeJobType string // 更新Job的类型
}

// GetUpgradeInfoMap 更新种类和具体job类型的映射  classify使用
func GetUpgradeInfoMap() map[system.UpdateType]upgradeJobInfo {
	return map[system.UpdateType]upgradeJobInfo{
		system.SystemUpdate: {
			PrepareJobId:   genJobId(system.PrepareSystemUpgradeJobType),
			PrepareJobType: system.PrepareSystemUpgradeJobType,
			UpgradeJobId:   genJobId(system.SystemUpgradeJobType),
			UpgradeJobType: system.DistUpgradeJobType,
		},
		system.SecurityUpdate: {
			PrepareJobId:   genJobId(system.PrepareSecurityUpgradeJobType),
			PrepareJobType: system.PrepareSecurityUpgradeJobType,
			UpgradeJobId:   genJobId(system.SecurityUpgradeJobType),
			UpgradeJobType: system.DistUpgradeJobType,
		},
		system.AppStoreUpdate: {
			PrepareJobId:   genJobId(system.PrepareAppStoreUpgradeJobType),
			PrepareJobType: system.PrepareAppStoreUpgradeJobType,
			UpgradeJobId:   genJobId(system.AppStoreUpgradeJobType),
			UpgradeJobType: system.InstallJobType,
		},
		system.UnknownUpdate: {
			PrepareJobId:   genJobId(system.PrepareUnknownUpgradeJobType),
			PrepareJobType: system.PrepareUnknownUpgradeJobType,
			UpgradeJobId:   genJobId(system.UnknownUpgradeJobType),
			UpgradeJobType: system.DistUpgradeJobType,
		},
		system.OnlySecurityUpdate: {
			PrepareJobId:   genJobId(system.PrepareSecurityUpgradeJobType),
			PrepareJobType: system.PrepareSecurityUpgradeJobType,
			UpgradeJobId:   genJobId(system.SecurityUpgradeJobType),
			UpgradeJobType: system.DistUpgradeJobType,
		},
	}
}<|MERGE_RESOLUTION|>--- conflicted
+++ resolved
@@ -5,18 +5,15 @@
 package main
 
 import (
-<<<<<<< HEAD
-	"github.com/linuxdeepin/lastore-daemon/src/internal/system"
-=======
 	"errors"
 	"fmt"
-	"internal/system"
->>>>>>> bd007360
 	"sort"
 	"strconv"
 	"strings"
 	"sync"
 	"time"
+
+	"github.com/linuxdeepin/lastore-daemon/src/internal/system"
 
 	"github.com/linuxdeepin/go-lib/dbusutil"
 	"github.com/linuxdeepin/go-lib/utils"
