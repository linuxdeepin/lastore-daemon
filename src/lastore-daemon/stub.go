--- conflicted
+++ resolved
@@ -17,11 +17,11 @@
 }
 
 func (*Job) GetInterfaceName() string {
-	return "com.deepin.lastore.Job"
+	return "org.deepin.dde.Lastore1.Job"
 }
 
 func (*Updater) GetInterfaceName() string {
-	return "com.deepin.lastore.Updater"
+	return "org.deepin.dde.Lastore1.Updater"
 }
 
 func (m *Manager) updateJobList() {
@@ -161,17 +161,6 @@
 	return dbus.ObjectPath("/org/deepin/dde/Lastore1/Job" + j.Id)
 }
 
-<<<<<<< HEAD
-func (*Job) GetInterfaceName() string {
-	return "org.deepin.dde.Lastore1.Job"
-}
-
-func (*Updater) GetInterfaceName() string {
-	return "org.deepin.dde.Lastore1.Updater"
-}
-
-=======
->>>>>>> bd007360
 func (j *Job) notifyAll() {
 	_ = j.emitPropChangedType(j.Type)
 	_ = j.emitPropChangedStatus(j.Status)
