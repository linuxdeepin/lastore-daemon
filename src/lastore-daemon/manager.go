// SPDX-FileCopyrightText: 2018 - 2023 UnionTech Software Technology Co., Ltd.
//
// SPDX-License-Identifier: GPL-3.0-or-later

package main

import (
	"bytes"
	"encoding/json"
	"errors"
	"fmt"
<<<<<<< HEAD
	"io/ioutil"
	"net/http"
	"os"
=======
	"internal/config"
	"internal/system"
	"internal/updateplatform"
>>>>>>> bd007360
	"os/exec"
	"strconv"
	"strings"
	"sync"
	"time"

<<<<<<< HEAD
	"github.com/linuxdeepin/lastore-daemon/src/internal/system"
	"github.com/linuxdeepin/lastore-daemon/src/internal/utils"

	"github.com/godbus/dbus/v5"
	abrecovery "github.com/linuxdeepin/go-dbus-factory/system/com.deepin.abrecovery"
	apps "github.com/linuxdeepin/go-dbus-factory/system/org.deepin.dde.apps1"
	atomic1 "github.com/linuxdeepin/go-dbus-factory/system/org.deepin.dde.atomicupgrade1"
	power "github.com/linuxdeepin/go-dbus-factory/system/org.deepin.dde.power1"
	systemd1 "github.com/linuxdeepin/go-dbus-factory/system/org.freedesktop.systemd1"

=======
	"github.com/godbus/dbus"
	"github.com/linuxdeepin/dde-api/polkit"
	abrecovery "github.com/linuxdeepin/go-dbus-factory/com.deepin.abrecovery"
	accounts "github.com/linuxdeepin/go-dbus-factory/com.deepin.daemon.accounts"
	apps "github.com/linuxdeepin/go-dbus-factory/com.deepin.daemon.apps"
	power "github.com/linuxdeepin/go-dbus-factory/com.deepin.system.power"
	ConfigManager "github.com/linuxdeepin/go-dbus-factory/org.desktopspec.ConfigManager"
	ofdbus "github.com/linuxdeepin/go-dbus-factory/org.freedesktop.dbus"
	login1 "github.com/linuxdeepin/go-dbus-factory/org.freedesktop.login1"
	systemd1 "github.com/linuxdeepin/go-dbus-factory/org.freedesktop.systemd1"
>>>>>>> bd007360
	"github.com/linuxdeepin/go-lib/dbusutil"
	"github.com/linuxdeepin/go-lib/gettext"
	"github.com/linuxdeepin/go-lib/strv"
<<<<<<< HEAD
	dutils "github.com/linuxdeepin/go-lib/utils"
)

const (
	UserExperServiceName = "com.deepin.userexperience.Daemon"
	UserExperPath        = "/com/deepin/userexperience/Daemon"

	UserExperInstallApp   = "installapp"
	UserExperUninstallApp = "uninstallapp"

	uosReleaseNotePkgName = "uos-release-note"

	appStoreDaemonPath    = "/usr/bin/deepin-app-store-daemon"
	oldAppStoreDaemonPath = "/usr/bin/deepin-appstore-daemon"
	printerPath           = "/usr/bin/dde-printer"
	printerHelperPath     = "/usr/bin/dde-printer-helper"
	sessionDaemonPath     = "/usr/lib/deepin-daemon/dde-session-daemon"
	langSelectorPath      = "/usr/lib/deepin-daemon/langselector"
	controlCenterPath     = "/usr/bin/dde-control-center"
	controlCenterCmdLine  = "/usr/share/applications/dde-control-center.deskto" // 缺个 p 是因为 deepin-turbo 修改命令的时候 buffer 不够用, 所以截断了.
	amDaemonPath          = "/usr/bin/dde-application-manager"
	launcherPath          = "/usr/bin/dde-launcher"
	amDaemonCompatPath    = "/usr/libexec/dde-application-wizard-daemon-compat"
)

var (
	allowInstallPackageExecPaths = strv.Strv{
		appStoreDaemonPath,
		oldAppStoreDaemonPath,
		printerPath,
		printerHelperPath,
		langSelectorPath,
		controlCenterPath,
	}
	allowRemovePackageExecPaths = strv.Strv{
		appStoreDaemonPath,
		oldAppStoreDaemonPath,
		sessionDaemonPath,
		langSelectorPath,
		controlCenterPath,
		amDaemonPath,
		launcherPath,
		amDaemonCompatPath,
	}
)

const MaxCacheSize = 500.0 //size MB

=======
	"github.com/linuxdeepin/go-lib/utils"
)

>>>>>>> bd007360
type Manager struct {
	service   *dbusutil.Service
	do        sync.Mutex
	updateApi system.System
	config    *config.Config
	PropsMu   sync.RWMutex
	// dbusutil-gen: equal=nil
	JobList    []dbus.ObjectPath
	jobList    []*Job
	jobManager *JobManager
	updater    *Updater

	// dbusutil-gen: ignore
	SystemArchitectures []system.Architecture

	// dbusutil-gen: equal=nil
	UpgradableApps []string

	SystemOnChanging bool
	AutoClean        bool

	inhibitFd        dbus.UnixFD
	updateSourceOnce bool

<<<<<<< HEAD
	apps                     apps.Apps
	sysPower                 power.Power
	abRecovery               abrecovery.ABRecovery
	atomic                   atomic1.AtomicUpgrade1
	signalLoop               *dbusutil.SignalLoop
	shouldHandleBackupJobEnd bool
	autoInstallType          system.UpdateType // 保存需要自动安装的类别
=======
	apps       apps.Apps
	sysPower   power.Power
	signalLoop *dbusutil.SignalLoop

	UpdateMode      system.UpdateType `prop:"access:rw"` // 更新设置的内容
	CheckUpdateMode system.UpdateType `prop:"access:rw"` // 检查更新选中的内容
	UpdateStatus    string            // 每一个更新项的状态 json字符串
>>>>>>> bd007360

	HardwareId string

	SystemSourceConfig   UpdateSourceConfig
	SecuritySourceConfig UpdateSourceConfig

	inhibitAutoQuitCount int32
	autoQuitCountMu      sync.Mutex
	lastoreUnitCacheMu   sync.Mutex

	loginManager  login1.Manager
	sysDBusDaemon ofdbus.DBus
	systemd       systemd1.Manager
	abObj         abrecovery.ABRecovery

	grub           *grubManager
	userAgents     *userAgentMap // 闲时退出时，需要保存数据，启动时需要根据uid,agent sender以及session path完成数据恢复
	statusManager  *UpdateModeStatusManager
	updatePlatform *updateplatform.UpdatePlatformManager
	isDownloading  bool

	offline            *OfflineManager
	rebootTimeoutTimer *time.Timer

	coreList   []string
	updateTime string // 定时时间，记录定时更新通知，防止重复发通知

	checkDpkgCapabilityOnce sync.Once
	supportDpkgScriptIgnore bool

	resetIdleDownload bool
}

/*
NOTE: Most of export function of Manager will hold the lock,
so don't invoke they in inner functions
*/

func NewManager(service *dbusutil.Service, updateApi system.System, c *config.Config) *Manager {
	archs, err := system.SystemArchitectures()
	if err != nil {
		logger.Errorf("Can't detect system supported architectures %v\n", err)
		return nil
	}

	m := &Manager{
		service:              service,
		config:               c,
		updateApi:            updateApi,
		SystemArchitectures:  archs,
		inhibitFd:            -1,
		AutoClean:            c.AutoClean,
		loginManager:         login1.NewManager(service.Conn()),
		sysDBusDaemon:        ofdbus.NewDBus(service.Conn()),
		signalLoop:           dbusutil.NewSignalLoop(service.Conn(), 10),
		apps:                 apps.NewApps(service.Conn()),
		systemd:              systemd1.NewManager(service.Conn()),
		sysPower:             power.NewPower(service.Conn()),
		abObj:                abrecovery.NewABRecovery(service.Conn()),
		SecuritySourceConfig: make(UpdateSourceConfig),
		SystemSourceConfig:   make(UpdateSourceConfig),
		resetIdleDownload:    true,
	}
	m.reloadOemConfig(true)
	m.signalLoop.Start()
	m.grub = newGrubManager(service.Conn(), m.signalLoop)
	m.jobManager = NewJobManager(service, updateApi, m.updateJobList)
	m.offline = NewOfflineManager()
	go m.handleOSSignal()
	m.updateJobList()
	m.initStatusManager()
	m.HardwareId = updateplatform.GetHardwareId(m.config.IncludeDiskInfo)

	m.initDbusSignalListen()
	m.initDSettingsChangedHandle()
	m.syncThirdPartyDconfig()
	// running 状态下证明需要进行重启后check
	if c.UpgradeStatus.Status == system.UpgradeRunning {
		m.rebootTimeoutTimer = time.AfterFunc(600*time.Second, func() {
			// 启动后600s如果没有触发检查，那么上报更新失败
			m.updatePlatform.PostStatusMessage(fmt.Sprintf("the check has not been triggered after reboot for 600 seconds"))
			err = m.delRebootCheckOption(all)
			if err != nil {
				logger.Warning(err)
			}
		})
	}
	return m
}

func (m *Manager) initDbusSignalListen() {
	m.loginManager.InitSignalExt(m.signalLoop, true)
	m.abObj.InitSignalExt(m.signalLoop, true)
	_, err := m.loginManager.ConnectSessionNew(m.handleSessionNew)
	if err != nil {
		logger.Warning(err)
	}
	_, err = m.loginManager.ConnectSessionRemoved(m.handleSessionRemoved)
	if err != nil {
		logger.Warning(err)
	}
	_, err = m.loginManager.ConnectUserRemoved(m.handleUserRemoved)
	if err != nil {
		logger.Warning(err)
	}
	m.sysDBusDaemon.InitSignalExt(m.signalLoop, true)
	_, err = m.sysDBusDaemon.ConnectNameOwnerChanged(func(name string, oldOwner string, newOwner string) {
		if strings.HasPrefix(name, ":") && oldOwner != "" && newOwner == "" {
			// 当lastore-daemon启动时还没初始化完成，刚好收到NameOwnerChanged，导致崩溃
			if m.userAgents != nil {
				m.userAgents.handleNameLost(name)
			}
		}
	})
	if err != nil {
		logger.Warning(err)
	}
	m.sysPower.InitSignalExt(m.signalLoop, true)
}

func (m *Manager) initDSettingsChangedHandle() {
	m.config.ConnectConfigChanged(config.DSettingsKeyLastoreDaemonStatus, func(bit config.LastoreDaemonStatus, value interface{}) {
		if bit == config.DisableUpdate {
			_ = m.updateTimerUnit(lastoreOnline)
			_ = m.updateTimerUnit(lastoreAutoCheck)
		}
	})
}

func (m *Manager) initStatusManager() {
	startTime := time.Now()
	m.statusManager = NewStatusManager(m.config, func(newStatus string) {
		m.PropsMu.Lock()
		m.setPropUpdateStatus(newStatus)
		m.PropsMu.Unlock()
	})
	m.statusManager.RegisterChangedHandler(handlerKeyUpdateMode, func(value interface{}) {
		v := value.(system.UpdateType)
		m.PropsMu.Lock()
		m.setPropUpdateMode(v)
		m.PropsMu.Unlock()
	})
	m.statusManager.RegisterChangedHandler(handlerKeyCheckMode, func(value interface{}) {
		v := value.(system.UpdateType)
		m.PropsMu.Lock()
		m.setPropCheckUpdateMode(v)
		m.PropsMu.Unlock()
	})
	m.statusManager.InitModifyData()
	logger.Info("initStatusManager cost:", time.Since(startTime))
}

func (m *Manager) initAgent() {
	m.userAgents = newUserAgentMap()
	m.userAgents.recoverLastoreAgents(m.service, m.handleSessionNew)
	sessions, err := m.loginManager.ListSessions(0)
	if err != nil {
		logger.Warning(err)
	} else {
		for _, session := range sessions {
			m.handleSessionNew("", session.Path)
		}
	}
}

func (m *Manager) initPlatformManager() {
	m.updatePlatform = updateplatform.NewUpdatePlatformManager(m.config, false)
	m.loadPlatformCache()
	if isFirstBoot() {
		// 不能阻塞初始化流程,防止dbus服务激活超时
		go m.updatePlatform.RetryPostHistory() // 此处调用还没有export以及dispatch job,因此可以判断是否需要check.
	}
}

func (m *Manager) updatePackage(sender dbus.Sender, jobName string, packages string) (*Job, error) {
	pkgs, err := NormalizePackageNames(packages)
	if err != nil {
		return nil, fmt.Errorf("invalid packages arguments %q : %v", packages, err)
	}

	execPath, cmdLine, err := getExecutablePathAndCmdline(m.service, sender)
	if err != nil {
		logger.Warning(err)
		return nil, dbusutil.ToError(err)
	}
	caller := mapMethodCaller(execPath, cmdLine)
	m.ensureUpdateSourceOnce()
	environ, err := makeEnvironWithSender(m, sender)
	if err != nil {
		return nil, err
	}

	m.do.Lock()
	defer m.do.Unlock()
	isExist, job, err := m.jobManager.CreateJob(jobName, system.UpdateJobType, pkgs, environ, nil)
	if err != nil {
		logger.Warningf("UpdatePackage %q error: %v\n", packages, err)
		return nil, err
	}
	if isExist {
		return job, nil
	}
	if err := m.jobManager.addJob(job); err != nil {
		return nil, err
	}

	job.caller = caller
	return job, err
}

func (m *Manager) installPackage(sender dbus.Sender, jobName string, packages string) (*Job, error) {
	pkgs, err := NormalizePackageNames(packages)
	if err != nil {
		return nil, fmt.Errorf("invalid packages arguments %q : %v", packages, err)
	}

	m.ensureUpdateSourceOnce()
	environ, err := makeEnvironWithSender(m, sender)
	if err != nil {
		return nil, err
	}

	lang := getUsedLang(environ)
	if lang == "" {
		logger.Warning("failed to get lang")
		return m.installPkg(jobName, packages, environ)
	}

	localePkgs := QueryEnhancedLocalePackages(system.QueryPackageInstallable, lang, pkgs...)
	if len(localePkgs) != 0 {
		logger.Infof("Follow locale packages will be installed:%v\n", localePkgs)
	}

	pkgs = append(pkgs, localePkgs...)
	return m.installPkg(jobName, strings.Join(pkgs, " "), environ)
}

func (m *Manager) installPackageFromRepo(sender dbus.Sender, jobName string, sourceListPath string,
	repoListPath string, cachePath string, packageName []string) (*Job, error) {
	if !utils.IsDir(repoListPath) {
		return nil, fmt.Errorf("illegal repoListPath: %v", repoListPath)
	}
	if !utils.IsDir(cachePath) {
		return nil, fmt.Errorf("illegal cachePath: %v", cachePath)
	}

	var job *Job
	var isExist bool
	var err error

	environ, err := makeEnvironWithSender(m, sender)
	if err != nil {
		return nil, fmt.Errorf("make environ failed: %v", err)
	}

	uid, err := m.service.GetConnUID(string(sender))
	if err != nil {
		return nil, fmt.Errorf("get conn uid failed: %v", err)
	}

	if uid != 0 {
		err := polkit.CheckAuth(polkitActionChangeOwnData, string(sender), nil)
		if err != nil {
			return nil, fmt.Errorf("check authorization failed: %v", err)
		}
	}

	var canNotInstallError = errors.New("unable to install packages now")
	_, isLock := system.CheckLock("/var/lib/dpkg/lock")
	if isLock {
		return nil, canNotInstallError
	}
	_, isLock = system.CheckLock("/var/lib/dpkg/lock-frontend")
	if isLock {
		return nil, canNotInstallError
	}

	m.do.Lock()
	defer m.do.Unlock()
	isExist, job, err = m.jobManager.CreateJob(jobName, system.OnlyInstallJobType, packageName, environ, nil)
	if err != nil {
		return nil, fmt.Errorf("create job failed: %v, jobname: %v", err, jobName)
	}
	if isExist {
		return job, nil
	}

	if utils.IsDir(sourceListPath) {
		job.option = map[string]string{
			"Dir::Etc::SourceList":  "/dev/null",
			"Dir::Etc::SourceParts": sourceListPath,
		}
	} else {
		job.option = map[string]string{
			"Dir::Etc::SourceList":  sourceListPath,
			"Dir::Etc::SourceParts": "/dev/null",
		}
	}
	job.option["Dir::State::lists"] = repoListPath
	job.option["Dir::Cache::archives"] = cachePath

	if err = m.jobManager.addJob(job); err != nil {
		return nil, fmt.Errorf("add job failed: %v", err)
	}

	return job, nil
}

func (m *Manager) installPkg(jobName, packages string, environ map[string]string) (*Job, error) {
	pList := strings.Fields(packages)
	var job *Job
	var isExist bool
	var err error
	err = system.CustomSourceWrapper(system.AllCheckUpdate, func(path string, unref func()) error {
		m.do.Lock()
		defer m.do.Unlock()
		isExist, job, err = m.jobManager.CreateJob(jobName, system.InstallJobType, pList, environ, nil)
		if err != nil {
			logger.Warningf("installPackage %q error: %v\n", packages, err)
			if unref != nil {
				unref()
			}
			return err
		}
		if isExist {
			if unref != nil {
				unref()
			}
			logger.Info(JobExistError)
			return JobExistError
		}
		// 设置apt命令参数

		if utils.IsDir(path) {
			job.option = map[string]string{
				"Dir::Etc::SourceList":  "/dev/null",
				"Dir::Etc::SourceParts": path,
			}
		} else {
			job.option = map[string]string{
				"Dir::Etc::SourceList":  path,
				"Dir::Etc::SourceParts": "/dev/null",
			}
		}
		if job.next != nil {
			job.next.option = job.option
			job.next.setPreHooks(map[string]func() error{
				string(system.EndStatus): func() error {
					// wrapper的资源释放
					if unref != nil {
						unref()
					}
					return nil
				},
			})
		}

		if err = m.jobManager.addJob(job); err != nil {
			logger.Warning(err)
			if unref != nil {
				unref()
			}
			return err
		}
		return nil
	})
	if err != nil && !errors.Is(err, JobExistError) { // exist的err无需返回
		logger.Warning(err)
		return nil, err
	}
	return job, nil
}

func (m *Manager) removePackage(sender dbus.Sender, jobName string, packages string) (*Job, error) {
	pkgs, err := NormalizePackageNames(packages)
	if err != nil {
		return nil, fmt.Errorf("invalid packages arguments %q : %v", packages, err)
	}

	if len(pkgs) == 1 {
		desktopFiles := listPackageDesktopFiles(pkgs[0])
		if len(desktopFiles) > 0 {
			err = m.apps.LaunchedRecorder().UninstallHints(0, desktopFiles)
			if err != nil {
				logger.Warningf("call UninstallHints(desktopFiles: %v) error: %v",
					desktopFiles, err)
			}
		}
	}

	environ, err := makeEnvironWithSender(m, sender)
	if err != nil {
		return nil, err
	}

	m.do.Lock()
	defer m.do.Unlock()
	isExist, job, err := m.jobManager.CreateJob(jobName, system.RemoveJobType, pkgs, environ, nil)
	if err != nil {
		logger.Warningf("removePackage %q error: %v\n", packages, err)
		return nil, err
	}
	if isExist {
		return job, nil
	}
	job.setPreHooks(map[string]func() error{
		string(system.SucceedStatus): func() error {
			msg := gettext.Tr("Removed successfully")
			go m.sendNotify(system.GetAppStoreAppName(), 0, "deepin-appstore", "", msg, nil, nil, system.NotifyExpireTimeoutDefault)
			return nil
		},
		string(system.FailedStatus): func() error {
			msg := gettext.Tr("Failed to remove the app")
			action := []string{
				"retry",
				gettext.Tr("Retry"),
				"cancel",
				gettext.Tr("Cancel"),
			}
			hints := map[string]dbus.Variant{
				"x-deepin-action-retry":  dbus.MakeVariant(fmt.Sprintf("dbus-send,--system,--print-reply,--dest=com.deepin.lastore,/com/deepin/lastore,com.deepin.lastore.Manager.StartJob,string:%s", job.Id)),
				"x-deepin-action-cancel": dbus.MakeVariant(fmt.Sprintf("dbus-send,--system,--print-reply,--dest=com.deepin.lastore,/com/deepin/lastore,com.deepin.lastore.Manager.CleanJob,string:%s", job.Id))}
			go m.sendNotify(system.GetAppStoreAppName(), 0, "deepin-appstore", "", msg, action, hints, system.NotifyExpireTimeoutDefault)
			return nil
		},
	})
	if err := m.jobManager.addJob(job); err != nil {
		return nil, err
	}
	return job, nil
}

// 根据更新类型,创建对应的下载或下载+安装的job
func (m *Manager) classifiedUpgrade(sender dbus.Sender, updateType system.UpdateType, isUpgrade bool) ([]dbus.ObjectPath, *dbus.Error) {
	var jobPaths []dbus.ObjectPath
	var err error
	var errList []string
	// 保证任务创建顺序
	for _, t := range system.AllInstallUpdateType() {
		category := updateType & t
		if category != 0 {
			var upgradeJob, prepareJob *Job
			if isUpgrade {
				prepareJob, err = m.prepareDistUpgrade(sender, category, true)
				if err != nil {
					if !strings.Contains(err.Error(), system.NotFoundErrorMsg) {
						errList = append(errList, err.Error())
						logger.Warning(err)
						continue
					} else {
						logger.Info(err)
						// 可能无需下载,因此继续后面安装job的创建
					}
				}
				upgradeJob, err = m.distUpgrade(sender, category, true, false, false)
				if err != nil && !errors.Is(err, JobExistError) {
					if !strings.Contains(err.Error(), system.NotFoundErrorMsg) {
						errList = append(errList, err.Error())
						logger.Warning(err)
					} else {
						logger.Info(err)
					}
					continue
				}
				// 如果需要下载job,则绑定下载和安装job.无需下载job,直接将安装job添加进队列即可
				if prepareJob != nil {
					jobPaths = append(jobPaths, prepareJob.getPath())
					prepareJob.next = upgradeJob
				} else {
					if err := m.jobManager.addJob(upgradeJob); err != nil {
						errList = append(errList, err.Error())
						logger.Warning(err)
					}
				}
				jobPaths = append(jobPaths, upgradeJob.getPath())
			} else {
				prepareJob, err = m.prepareDistUpgrade(sender, category, true)
				if err != nil {
					if !strings.Contains(err.Error(), system.NotFoundErrorMsg) {
						errList = append(errList, err.Error())
						logger.Warning(err)
					} else {
						logger.Info(err)
					}
					continue
				}
				jobPaths = append(jobPaths, prepareJob.getPath())
			}
		}
	}
	if len(errList) > 0 {
		return jobPaths, dbusutil.ToError(errors.New(strings.Join(errList, ",")))
	}
	return jobPaths, nil
}

func (m *Manager) cleanArchives(needNotify bool) (*Job, error) {
	var jobName string
	if needNotify {
		jobName = "+notify"
	}

	m.do.Lock()
	defer m.do.Unlock()
	isExist, job, err := m.jobManager.CreateJob(jobName, system.CleanJobType, nil, nil, nil)
	if err != nil {
		logger.Warningf("CleanArchives error: %v", err)
		return nil, err
	}
	if isExist {
		return job, nil
	}
	job.setPreHooks(map[string]func() error{
		string(system.EndStatus): func() error {
			// 清理完成的通知
			msg := gettext.Tr("Package cache wiped")
			go m.sendNotify(updateNotifyShow, 0, "deepin-appstore", "", msg, nil, nil, system.NotifyExpireTimeoutDefault)
			return nil
		},
	})
	if err := m.jobManager.addJob(job); err != nil {
		return nil, err
	}
	err = m.config.UpdateLastCleanTime()
	if err != nil {
		return nil, err
	}
	err = m.config.UpdateLastCheckCacheSizeTime()
	if err != nil {
		return nil, err
	}

	return job, err
}

func (m *Manager) fixError(sender dbus.Sender, errType string) (*Job, error) {
	m.ensureUpdateSourceOnce()
	environ, err := makeEnvironWithSender(m, sender)
	if err != nil {
		return nil, err
	}

	switch system.JobErrorType(errType) {
	case system.ErrorDpkgInterrupted, system.ErrorDependenciesBroken:
		// good error type
	default:
		return nil, errors.New("invalid error type")
	}

	m.do.Lock()
	defer m.do.Unlock()
	isExist, job, err := m.jobManager.CreateJob("", system.FixErrorJobType, []string{errType}, environ, nil)
	if err != nil {
		logger.Warningf("fixError error: %v", err)
		return nil, err
	}
<<<<<<< HEAD
	return job, err
}

func (m *Manager) installUOSReleaseNote() {
	logger.Info("installUOSReleaseNote begin")
	bExists, _ := m.PackageExists(uosReleaseNotePkgName)
	if bExists {
		for _, v := range m.updater.UpdatablePackages {
			if v == uosReleaseNotePkgName {
				_, err := m.installPkg("", uosReleaseNotePkgName, nil)
				if err != nil {
					logger.Warning(err)
				}
				break
			}
		}
	} else {
		bInstalled := system.QueryPackageInstallable(uosReleaseNotePkgName)
		if bInstalled {
			_, err := m.installPkg("", uosReleaseNotePkgName, nil)
			if err != nil {
				logger.Warning(err)
			}
		}
	}
}

type atomicCommit struct {
	SubmissionTime string
	SystemVersion  string
	SubmissionType uint
	UUID           string
	Note           string
}

const systemCommitType = 0

func getSystemVersion() string {
	kf := keyfile.NewKeyFile()
	err := kf.LoadFromFile("/etc/os-version")
	if err != nil {
		return ""
	}
	majorVersion, err := kf.GetString("Version", "MajorVersion")
	if err != nil {
		return ""
	}
	minorVersion, err := kf.GetString("Version", "MinorVersion")
	if err != nil {
		return ""
	}
	osBuild, err := kf.GetString("Version", "OsBuild")
	if err != nil || strings.TrimSpace(osBuild) == "" {
		logger.Warning("failed to get key OsBuild")
		return fmt.Sprintf("UOS-V%v-%v", strings.TrimSpace(majorVersion), strings.TrimSpace(minorVersion))
	} else {
		buildSplit := strings.Split(strings.TrimSpace(osBuild), ".")
		return fmt.Sprintf("UOS-V%v-%v-%v", strings.TrimSpace(majorVersion), strings.TrimSpace(minorVersion), buildSplit[len(buildSplit)-1])
	}
}

func (m *Manager) handlePackagesDownloaded(sender dbus.Sender, updateType system.UpdateType) {
	m.inhibitAutoQuitCountAdd()
	defer m.inhibitAutoQuitCountSub()

	onBattery, err := m.sysPower.OnBattery().Get(0)
	if err != nil {
		logger.Warning(err)
		return
	}
	batteryPercentage, err := m.sysPower.BatteryPercentage().Get(0)
	if err != nil {
		logger.Warning(err)
		return
	}
	if onBattery && batteryPercentage > 50 || !onBattery {
		if m.atomic != nil {
			// 原子更新
			commit := atomicCommit{}
			commit.SubmissionTime = fmt.Sprint(time.Now().Unix())
			commit.UUID = dutils.GenUuid()
			commit.Note = "自动安装系统更新时进行备份"
			commit.SubmissionType = systemCommitType
			commit.SystemVersion = getSystemVersion()
			content, err := json.Marshal(commit)
			if err != nil {
				logger.Warning(err)
				return
			}
			err = m.atomic.Commit(0, string(content))
			if err != nil {
				logger.Warning(err)
				return
			}
		}
	}
}

func getNeedCleanCacheSize() (float64, error) {
	output, err := exec.Command("/usr/bin/lastore-apt-clean", "-print-json").Output()
	if err != nil {
		return 0, err
	}
	var archivesInfo map[string]json.RawMessage
	err = json.Unmarshal(output, &archivesInfo)
	if err != nil {
		return 0, err
=======
	if isExist {
		return job, nil
>>>>>>> bd007360
	}
	if err := m.jobManager.addJob(job); err != nil {
		return nil, err
	}
	return job, err
}

func (m *Manager) updateModeWriteCallback(pw *dbusutil.PropertyWrite) *dbus.Error {
	// 调用者判断
	err := checkInvokePermission(m.service, pw.Sender)
	if err != nil {
		logger.Warning(err)
		return dbusutil.ToError(err)
	}

	writeMode := system.UpdateType(pw.Value.(uint64))
	newMode := m.statusManager.SetUpdateMode(writeMode)
	pw.Value = newMode
	return nil
}

func (m *Manager) syncThirdPartyDconfig() {
	const (
		dccDsettingsId         = "org.deepin.dde.control-center"
		dccUpdateDsettingsName = "org.deepin.dde.control-center.update"
		dccKeyThirdPartySource = "updateThirdPartySource"
	)
	ds := ConfigManager.NewConfigManager(m.service.Conn())
	dsPath, err := ds.AcquireManager(0, dccDsettingsId, dccUpdateDsettingsName, "")
	if err != nil {
		logger.Warning(err)
		return
	}
	dsDCCManager, err := ConfigManager.NewManager(m.service.Conn(), dsPath)
	if err != nil {
		logger.Warning(err)
		return
	}
	systemSigLoop := dbusutil.NewSignalLoop(m.service.Conn(), 10)
	systemSigLoop.Start()
	dsDCCManager.InitSignalExt(systemSigLoop, true)
	v, err := dsDCCManager.Value(0, dccKeyThirdPartySource)
	if err != nil {
		logger.Warning(err)
		return
	}
	logger.Info("updateThirdPartySource is ", v.Value().(string))

	syncUpdateMode := func(enable string) {
		if enable == "Hidden" {
			newMode := m.UpdateMode & (^system.UnknownUpdate)
			m.statusManager.SetUpdateMode(newMode)
		}
	}
<<<<<<< HEAD
	return nil
}

func (m *Manager) initAutoInstall(conn *dbus.Conn) {
	const jobKindBackup = "backup"
	m.sysPower = power.NewPower(conn)
	m.abRecovery = abrecovery.NewABRecovery(conn)
	m.atomic = atomic1.NewAtomicUpgrade1(conn)
	m.signalLoop = dbusutil.NewSignalLoop(conn, 10)
	m.signalLoop.Start()
	m.abRecovery.InitSignalExt(m.signalLoop, true)
	m.atomic.InitSignalExt(m.signalLoop, true)
	_, _ = m.abRecovery.ConnectJobEnd(func(kind string, success bool, errMsg string) {
		m.PropsMu.RLock()
		updateType := m.autoInstallType
		shouldHandleBackupJobEnd := m.shouldHandleBackupJobEnd
		m.PropsMu.RUnlock()
		if kind == jobKindBackup && shouldHandleBackupJobEnd {
			if success {
				m.PropsMu.Lock()
				m.autoInstallType = 0
				m.shouldHandleBackupJobEnd = false
				m.PropsMu.Unlock()
				_, err := m.classifiedUpgrade(dbus.Sender(m.service.Conn().Names()[0]), updateType, true, false)
				if err != nil {
					logger.Warning(err)
				}
=======
	syncUpdateMode(v.Value().(string))
	_, err = dsDCCManager.ConnectValueChanged(func(key string) {
		switch key {
		case "updateThirdPartySource":
			v, err := dsDCCManager.Value(0, dccKeyThirdPartySource)
			if err != nil {
				logger.Warning(err)
				return
>>>>>>> bd007360
			}
			syncUpdateMode(v.Value().(string))
		}
	})
<<<<<<< HEAD
	_, _ = m.atomic.ConnectStateChanged(func(op int32, state int32, target string, desc string) {
		m.PropsMu.RLock()
		updateType := m.autoInstallType
		shouldHandleBackupJobEnd := m.shouldHandleBackupJobEnd
		m.PropsMu.RUnlock()
		if state == 0 && shouldHandleBackupJobEnd {
			m.PropsMu.Lock()
			m.autoInstallType = 0
			m.shouldHandleBackupJobEnd = false
			m.PropsMu.Unlock()
			_, err := m.classifiedUpgrade(dbus.Sender(m.service.Conn().Names()[0]), updateType, true, false)
			if err != nil {
				logger.Warning(err)
			}
			m.inhibitAutoQuitCountSub()
		}
	})
	canRestore, err := m.abRecovery.CanRestore(0) // 如果初始化时系统处于可回退状态,则不进行自动安装更新（true： 不自动安装）
	if err != nil {
		m.PropsMu.Lock()
		m.canRestore = true
		m.PropsMu.Unlock()
	} else {
		m.PropsMu.Lock()
		m.canRestore = canRestore
		m.PropsMu.Unlock()
	}
}

// SystemUpgradeInfo 将update_infos.json数据解析成map
func (m *Manager) SystemUpgradeInfo() (map[string][]system.UpgradeInfo, error) {
	r := make(system.SourceUpgradeInfoMap)

	filename := path.Join(system.VarLibDir, "update_infos.json")
	var updateInfosList []system.UpgradeInfo
	err := system.DecodeJson(filename, &updateInfosList)
=======
	return
}

func (m *Manager) checkUpdateModeWriteCallback(pw *dbusutil.PropertyWrite) *dbus.Error {
	// 调用者判断
	err := checkInvokePermission(m.service, pw.Sender)
>>>>>>> bd007360
	if err != nil {
		logger.Warning(err)
		return dbusutil.ToError(err)
	}

	writeType := system.UpdateType(pw.Value.(uint64))
	newMode := m.statusManager.SetCheckMode(writeType)
	pw.Value = newMode
	return nil
}

func (m *Manager) categorySupportAutoInstall(category system.UpdateType) bool {
	m.updater.PropsMu.RLock()
	autoInstallUpdates := m.updater.AutoInstallUpdates
	autoInstallUpdateType := m.updater.AutoInstallUpdateType
	m.updater.PropsMu.RUnlock()
	return autoInstallUpdates && (autoInstallUpdateType&category != 0)
}

func (m *Manager) handleAutoCheckEvent() error {
	if m.config.AutoCheckUpdates {
		_, err := m.updateSource(dbus.Sender(m.service.Conn().Names()[0]))
		if err != nil {
			logger.Warning(err)
			return err
		}
	}
	if !m.config.DisableUpdateMetadata {
		startUpdateMetadataInfoService()
	}
	return nil
}

func (m *Manager) handleAutoCleanEvent() error {
	const MaxCacheSize = 500.0 // size MB
	doClean := func() error {
		logger.Debug("call doClean")

		_, err := m.cleanArchives(true)
		if err != nil {
			logger.Warningf("CleanArchives failed: %v", err)
			return err
		}
		return nil
	}

	calcRemainingDuration := func() time.Duration {
		elapsed := time.Since(m.config.LastCleanTime)
		if elapsed < 0 {
			// now time < last clean time : last clean time (from config) is invalid
			return -1
		}
		return m.config.CleanInterval - elapsed
	}

	calcRemainingCleanCacheOverLimitDuration := func() time.Duration {
		elapsed := time.Since(m.config.LastCheckCacheSizeTime)
		if elapsed < 0 {
			// now time < last check cache size time : last check cache size time (from config) is invalid
			return -1
		}
		return m.config.CleanIntervalCacheOverLimit - elapsed
	}

	if m.AutoClean {
		remaining := calcRemainingDuration()
		logger.Debugf("auto clean remaining duration: %v", remaining)
		if remaining < 0 {
			return doClean()
		}
		size, err := getNeedCleanCacheSize()
		if err != nil {
			logger.Warning(err)
			return err
		}
		cacheSize := size / 1000.0
		if cacheSize > MaxCacheSize {
			remainingCleanCacheOverLimitDuration := calcRemainingCleanCacheOverLimitDuration()
			logger.Debugf("clean cache over limit remaining duration: %v", remainingCleanCacheOverLimitDuration)
			if remainingCleanCacheOverLimitDuration < 0 {
				return doClean()
			}
		}
	} else {
		logger.Debug("auto clean disabled")
	}
	return nil
}

func (m *Manager) watchSession(uid string, session login1.Session) {
	logger.Infof("watching '%s session:%s", uid, session.ServiceName_())
	session.InitSignalExt(m.signalLoop, true)
	err := session.Active().ConnectChanged(func(hasValue bool, active bool) {
		if !hasValue {
			return
		}
		if active {
			m.userAgents.setActiveUid(uid)
			lang := m.userAgents.getActiveLastoreAgentLang()
			if len(lang) != 0 {
				// Active的用户切换后,语言环境切换至对应用户的语言环境,用于发通知
				logger.Info("SetLocale", lang)
				gettext.SetLocale(gettext.LcAll, lang)
			} else {
				m.updateLocaleByUser(uid)
			}
		}
	})

	if err != nil {
		logger.Warning(err)
	}

	active, err := session.Active().Get(0)
	if err != nil {
		logger.Warning(err)
		return
	}
	if active {
		m.userAgents.setActiveUid(uid)
		lang := m.userAgents.getActiveLastoreAgentLang()
		if len(lang) != 0 {
			logger.Info("SetLocale", lang)
			gettext.SetLocale(gettext.LcAll, lang)
		} else {
			m.updateLocaleByUser(uid)
		}
	}
}

func (m *Manager) handleSessionNew(sessionId string, sessionPath dbus.ObjectPath) {
	logger.Infof("session added %v %v", sessionId, sessionPath)
	sysBus := m.service.Conn()
	session, err := login1.NewSession(sysBus, sessionPath)
	if err != nil {
		logger.Warning(err)
		return
	}
	sessionType, err := session.Type().Get(0)
	if err != nil {
		logger.Warning(err)
		return
	}
	if sessionType == "tty" {
		logger.Infof("%v session is tty", sessionPath)
		return
	}

	var userInfo login1.UserInfo
	userInfo, err = session.User().Get(0)
	if err != nil {
		logger.Warning(err)
		return
	}

	uidStr := strconv.Itoa(int(userInfo.UID))

	newlyAdded := m.userAgents.addSession(uidStr, session)
	if newlyAdded {
		m.watchSession(uidStr, session)
	}
}

func (m *Manager) handleSessionRemoved(sessionId string, sessionPath dbus.ObjectPath) {
	logger.Info("session removed", sessionId, sessionPath)
	m.userAgents.removeSession(sessionPath)
}

func (m *Manager) updateLocaleByUser(uid string) {
	logger.Info("update locale by user", uid)
	obj := accounts.NewAccounts(m.service.Conn())
	path, err := obj.FindUserById(0, uid)
	if err != nil {
		logger.Warning(err)
		return
	}
	user, err := accounts.NewUser(m.service.Conn(), dbus.ObjectPath(path))
	if err != nil {
		logger.Warning(err)
		return
	}
	locale, err := user.Locale().Get(0)
	if err != nil {
		logger.Warning(err)
		return
	}
	logger.Info("SetLocale", locale)
	gettext.SetLocale(gettext.LcAll, locale)
}

func (m *Manager) handleUserRemoved(uid uint32, userPath dbus.ObjectPath) {
	logger.Info("user removed", uid, userPath)
	uidStr := strconv.Itoa(int(uid))
	m.userAgents.removeUser(uidStr)
}

const (
	updateNotifyShow         = "dde-control-center"          // 无论控制中心状态，都需要发送的通知
	updateNotifyShowOptional = "dde-control-center-optional" // 根据控制中心更新模块焦点状态,选择性的发通知(由dde-session-daemon的lastore agent判断后控制)
)

func (m *Manager) sendNotify(appName string, replacesId uint32, appIcon string, summary string, body string, actions []string, hints map[string]dbus.Variant, expireTimeout int32) uint32 {
	if !m.updater.UpdateNotify {
		return 0
	}
	agent := m.userAgents.getActiveLastoreAgent()
	if agent != nil {
		id, err := agent.SendNotify(0, appName, replacesId, appIcon, summary, body, actions, hints, expireTimeout)
		if err != nil {
			logger.Warning(err)
		} else {
			return id
		}
	} else {
		users, err := m.loginManager.ListUsers(0)
		if err != nil {
			logger.Warning(err)
		}
		app := appName
		if app == updateNotifyShowOptional {
			app = updateNotifyShow
		}
		actionsArg := "["
		if len(actions) != 0 {
			actionsArg = actionsArg + `"` + strings.Join(actions, `","`) + `"`
		}
		actionsArg = actionsArg + "]"

		var hintsList []string
		for key, value := range hints {
			hintsList = append(hintsList, `"`+key+`":<"`+value.Value().(string)+`">`)
		}
		hintsArg := "{" + strings.Join(hintsList, `,`) + "}"
		timeout := expireTimeout
		if timeout < 0 {
			timeout = 5000 // -1: default 5s
		}
		args := []string{
			"gdbus", "call", "--session", "--dest=org.freedesktop.Notifications", "--object-path=/org/freedesktop/Notifications", "--method=org.freedesktop.Notifications.Notify",
			`'` + app + `'`, strconv.FormatUint(uint64(replacesId), 10), `'` + appIcon + `'`, `'` + summary + `'`, `'` + body + `'`, actionsArg, hintsArg, strconv.FormatInt(int64(timeout), 10),
		}
		var id uint32 = 0
		for _, user := range users {
			username := user.Name
			uid := user.UID
			if m.userAgents.activeUid != strconv.Itoa(int(uid)) {
				continue
			}
			cmdArgs := []string{
				"-u", username, "DBUS_SESSION_BUS_ADDRESS=unix:path=/run/user/" + strconv.Itoa(int(uid)) + "/bus",
			}
			cmdArgs = append(cmdArgs, args...)
			cmd := exec.Command("sudo", cmdArgs...)
			logger.Info(cmd.String())
			var outBuffer bytes.Buffer
			var errBuffer bytes.Buffer
			cmd.Stderr = &errBuffer
			cmd.Stdout = &outBuffer
			err = cmd.Run()
			if err != nil {
				logger.Warning(err)
				logger.Warning(errBuffer.String())
			} else {
				str := outBuffer.String()
				if len(str) >= 12 {
					num, err := strconv.ParseUint(str[8:len(str)-3], 10, 0)
					if err != nil {
						logger.Warning(err)
					} else {
						id = uint32(num)
					}
				}
			}
			break
		}
		return id
	}
<<<<<<< HEAD
	return upgradeUrls
}

type lastoreSystemUnit struct {
	UnitName string
	Args     []string
}

const (
	lastoreUnitCache    = "/tmp/lastoreUnitCache"
	lastoreJobCacheJson = "/tmp/lastoreJobCache.json"
	run                 = "systemd-run"
	lastoreDBusCmd      = "dbus-send --system --print-reply --dest=org.deepin.dde.Lastore1 /org/deepin/dde/Lastore1 org.deepin.dde.Lastore1.Manager.HandleSystemEvent"
)

func (m *Manager) getNextUpdateDelay() time.Duration {
	elapsed := time.Since(m.config.LastCheckTime)
	remained := m.config.CheckInterval - elapsed
	if remained < 0 {
		return 0
	}
	// ensure delay at least have 10 seconds
	return remained + time.Second*10

}

type lastoreUnitMap map[string][]string

// 定时任务和文件监听
func (m *Manager) getLastoreSystemUnitMap() lastoreUnitMap {
	unitMap := make(lastoreUnitMap)
	unitMap["lastoreOnline"] = []string{
		"/bin/bash",
		"-c",
		fmt.Sprintf("/usr/bin/nm-online -t 3600 && %s string:%s", lastoreDBusCmd, "AutoCheck"), // 等待网络联通后检查更新
	}
	unitMap["lastoreAutoClean"] = []string{
		"--on-active=600",
		"/bin/bash",
		"-c",
		fmt.Sprintf(`%s string:"%s"`, lastoreDBusCmd, "AutoClean"), // 10分钟后自动检查是否需要清理
	}
	unitMap["lastoreAutoCheck"] = []string{
		fmt.Sprintf("--on-active=%d", m.getNextUpdateDelay()/time.Second),
		"/bin/bash",
		"-c",
		fmt.Sprintf(`%s string:"%s"`, lastoreDBusCmd, "AutoCheck"), // 根据上次检查时间,设置下一次自动检查时间
	}
	unitMap["lastoreAutoUpdateToken"] = []string{
		"--on-active=60",
		"/bin/bash",
		"-c",
		fmt.Sprintf(`%s string:"%s"`, lastoreDBusCmd, "OsVersionChanged"), // 60s后更新token文件
	}
	unitMap["watchOsVersion"] = []string{
		"--path-property=PathModified=/etc/os-version",
		"/bin/bash",
		"-c",
		fmt.Sprintf(`%s string:"%s"`, lastoreDBusCmd, "OsVersionChanged"), // 监听os-version文件，更新token
	}
	unitMap["watchUpdateInfo"] = []string{
		"--path-property=PathModified=/var/lib/lastore/update_infos.json",
		"--property=StartLimitBurst=0",
		"/bin/bash",
		"-c",
		fmt.Sprintf(`%s string:"%s"`, lastoreDBusCmd, "UpdateInfosChanged"), //监听update_infos.json文件
	}
	return unitMap
=======
	return 0
>>>>>>> bd007360
}

func (m *Manager) closeNotify(id uint32) error {
	agent := m.userAgents.getActiveLastoreAgent()
	if agent != nil {
		err := agent.CloseNotification(0, id)
		if err != nil {
			logger.Warning(err)
		}
	} else {
		users, err := m.loginManager.ListUsers(0)
		if err != nil {
			logger.Warning(err)
		}
		args := []string{
			"gdbus", "call", "--session", "--dest=org.freedesktop.Notifications", "--object-path=/org/freedesktop/Notifications", "--method=org.freedesktop.Notifications.CloseNotification",
			strconv.FormatUint(uint64(id), 10),
		}
		for _, user := range users {
			username := user.Name
			uid := user.UID
			if m.userAgents.activeUid != strconv.Itoa(int(uid)) {
				continue
			}
			cmdArgs := []string{
				"-u", username, "DBUS_SESSION_BUS_ADDRESS=unix:path=/run/user/" + strconv.Itoa(int(uid)) + "/bus",
			}
			cmdArgs = append(cmdArgs, args...)
			cmd := exec.Command("sudo", cmdArgs...)
			logger.Info(cmd.String())
			var errBuffer bytes.Buffer
			cmd.Stderr = &errBuffer
			err = cmd.Run()
			if err != nil {
				logger.Warning(err)
				logger.Warning(errBuffer.String())
			}
		}
	}
	return nil
}

// ChangePrepareDistUpgradeJobOption 当下载job的配置需要修改,通过该接口触发
func (m *Manager) ChangePrepareDistUpgradeJobOption() {
	logger.Info("start changed download job option by ForceAbortAndRetry")
	prepareUpgradeTypeList := []string{
		system.PrepareDistUpgradeJobType,
		system.PrepareSystemUpgradeJobType,
		system.PrepareUnknownUpgradeJobType,
		system.PrepareSecurityUpgradeJobType,
	}
	for _, jobType := range prepareUpgradeTypeList {
		job := m.jobManager.findJobById(genJobId(jobType))
		if job != nil {
			if job.Status == system.PausedStatus {
				m.handleDownloadLimitChanged(job)
			} else {
				err := m.jobManager.ForceAbortAndRetry(job)
				if err != nil {
					logger.Warning(err)
				}
			}
		}
	}
}

func (m *Manager) afterUpdateModeChanged(change *dbusutil.PropertyChanged) {
	m.PropsMu.RLock()
	updateType := m.UpdateMode
	m.PropsMu.RUnlock()
	// UpdateMode修改后,一些对外属性需要同步修改(主要是和UpdateMode有关的数据)
	func() {
		updatableApps := m.updater.getUpdatablePackagesByType(updateType)
		m.updatableApps(updatableApps) // Manager的UpgradableApps实际为可更新的包,而非应用;
		m.updater.setUpdatablePackages(updatableApps)
		m.updater.updateUpdatableApps()
	}()
}

func (m *Manager) handleDownloadLimitChanged(job *Job) {
	limitEnable, limitConfig := m.updater.GetLimitConfig()
	if limitEnable {
		if job.option == nil {
			job.option = make(map[string]string)
		}
		job.option[aptLimitKey] = limitConfig
	} else {
		if job.option != nil {
			delete(job.option, aptLimitKey)
		}
	}
}

func (m *Manager) installSpecialPackageSync(pkgName string, option map[string]string, environ map[string]string) {
	if strv.Strv(m.updater.UpdatablePackages).Contains(pkgName) || system.QueryPackageInstallable(pkgName) {
		// 该包可更新或者该包未安装可以安装
		var wg sync.WaitGroup
		wg.Add(1)

		m.do.Lock()
		defer m.do.Unlock()
		isExist, installJob, err := m.jobManager.CreateJob(fmt.Sprintf("install %v", pkgName), system.OnlyInstallJobType, []string{pkgName}, environ, nil)
		if err != nil {
			wg.Done()
			logger.Warning(err)
			return
		}
		if isExist {
			wg.Done()
			return
		}
		if installJob != nil {
			installJob.option = option
			installJob.setPreHooks(map[string]func() error{
				string(system.FailedStatus): func() error {
					wg.Done()
					return nil
				},
				string(system.SucceedStatus): func() error {
					wg.Done()
					return nil
				},
			})
			if err := m.jobManager.addJob(installJob); err != nil {
				logger.Warning(err)
				wg.Done()
				return
			}
		}
		wg.Wait()
	}
}

// 只有初始化和检查更新的时候，才能更新系统和安全仓库的Dir，目的是保证检查、下载、安装过程中的一致性，不受配置修改的影响
func (m *Manager) reloadOemConfig(reloadSourceDir bool) {
	// 更新仓库Dir
	if reloadSourceDir {
		m.config.ReloadSourcesDir()
	}

	// 更新 dbus 属性
	InitConfig(m.SystemSourceConfig, m.config.SystemOemSourceConfig, m.config.SystemCustomSource)
	InitConfig(m.SecuritySourceConfig, m.config.SecurityOemSourceConfig, m.config.SecurityCustomSource)
	SetUsingRepoType(m.SystemSourceConfig, m.config.SystemRepoType)
	SetUsingRepoType(m.SecuritySourceConfig, m.config.SecurityRepoType)
}

type platformCacheContent struct {
	CoreListPkgs map[string]system.PackageInfo
	BaselinePkgs map[string]system.PackageInfo
	SelectPkgs   map[string]system.PackageInfo
	PreCheck     string
	MidCheck     string
	PostCheck    string
}

func (m *Manager) savePlatformCache() {
	cache := platformCacheContent{}
	cache.CoreListPkgs = m.updatePlatform.TargetCorePkgs
	cache.BaselinePkgs = m.updatePlatform.BaselinePkgs
	cache.SelectPkgs = m.updatePlatform.SelectPkgs
	cache.PreCheck = m.updatePlatform.PreCheck
	cache.MidCheck = m.updatePlatform.MidCheck
	cache.PostCheck = m.updatePlatform.PostCheck
	content, err := json.Marshal(cache)
	if err != nil {
		logger.Warning(err)
		return
	}
	err = m.config.SetOnlineCache(string(content))
	if err != nil {
		logger.Warning(err)
		return
	}
}

func (m *Manager) loadPlatformCache() {
	cache := platformCacheContent{}
	err := json.Unmarshal([]byte(m.config.OnlineCache), &cache)
	if err != nil {
		logger.Warning(err)
		return
	}
	m.updatePlatform.TargetCorePkgs = cache.CoreListPkgs
	m.updatePlatform.BaselinePkgs = cache.BaselinePkgs
	m.updatePlatform.SelectPkgs = cache.SelectPkgs
	m.updatePlatform.PreCheck = cache.PreCheck
	m.updatePlatform.MidCheck = cache.MidCheck
	m.updatePlatform.PostCheck = cache.PostCheck
}

// 埋点数据上报

type reportCategory uint32

const (
	updateStatusReport reportCategory = iota
	downloadStatusReport
	upgradeStatusReport
)

type reportLogInfo struct {
	Tid    int
	Result bool
	Reason string
}

// 数据埋点接口
func (m *Manager) reportLog(category reportCategory, status bool, description string) {
	agent := m.userAgents.getActiveLastoreAgent()
	if agent != nil {
		logInfo := reportLogInfo{
			Result: status,
			Reason: description,
		}
		switch category {
		case updateStatusReport:
			logInfo.Tid = 1000600002
		case downloadStatusReport:
			logInfo.Tid = 1000600003
		case upgradeStatusReport:
			logInfo.Tid = 1000600004
		}
		infoContent, err := json.Marshal(logInfo)
		if err != nil {
			logger.Warning(err)
		}
		err = agent.ReportLog(0, string(infoContent))
		if err != nil {
			logger.Warning(err)
		}
	}
}<|MERGE_RESOLUTION|>--- conflicted
+++ resolved
@@ -9,49 +9,33 @@
 	"encoding/json"
 	"errors"
 	"fmt"
-<<<<<<< HEAD
-	"io/ioutil"
-	"net/http"
-	"os"
-=======
-	"internal/config"
-	"internal/system"
-	"internal/updateplatform"
->>>>>>> bd007360
 	"os/exec"
 	"strconv"
 	"strings"
 	"sync"
 	"time"
 
-<<<<<<< HEAD
+	"github.com/linuxdeepin/lastore-daemon/src/internal/config"
 	"github.com/linuxdeepin/lastore-daemon/src/internal/system"
-	"github.com/linuxdeepin/lastore-daemon/src/internal/utils"
+	"github.com/linuxdeepin/lastore-daemon/src/internal/updateplatform"
 
 	"github.com/godbus/dbus/v5"
+	"github.com/linuxdeepin/dde-api/polkit"
+	ConfigManager "github.com/linuxdeepin/go-dbus-factory/org.desktopspec.ConfigManager"
 	abrecovery "github.com/linuxdeepin/go-dbus-factory/system/com.deepin.abrecovery"
+	accounts "github.com/linuxdeepin/go-dbus-factory/system/org.deepin.dde.accounts1"
 	apps "github.com/linuxdeepin/go-dbus-factory/system/org.deepin.dde.apps1"
 	atomic1 "github.com/linuxdeepin/go-dbus-factory/system/org.deepin.dde.atomicupgrade1"
 	power "github.com/linuxdeepin/go-dbus-factory/system/org.deepin.dde.power1"
+	ofdbus "github.com/linuxdeepin/go-dbus-factory/system/org.freedesktop.dbus"
+	login1 "github.com/linuxdeepin/go-dbus-factory/system/org.freedesktop.login1"
 	systemd1 "github.com/linuxdeepin/go-dbus-factory/system/org.freedesktop.systemd1"
 
-=======
-	"github.com/godbus/dbus"
-	"github.com/linuxdeepin/dde-api/polkit"
-	abrecovery "github.com/linuxdeepin/go-dbus-factory/com.deepin.abrecovery"
-	accounts "github.com/linuxdeepin/go-dbus-factory/com.deepin.daemon.accounts"
-	apps "github.com/linuxdeepin/go-dbus-factory/com.deepin.daemon.apps"
-	power "github.com/linuxdeepin/go-dbus-factory/com.deepin.system.power"
-	ConfigManager "github.com/linuxdeepin/go-dbus-factory/org.desktopspec.ConfigManager"
-	ofdbus "github.com/linuxdeepin/go-dbus-factory/org.freedesktop.dbus"
-	login1 "github.com/linuxdeepin/go-dbus-factory/org.freedesktop.login1"
-	systemd1 "github.com/linuxdeepin/go-dbus-factory/org.freedesktop.systemd1"
->>>>>>> bd007360
 	"github.com/linuxdeepin/go-lib/dbusutil"
 	"github.com/linuxdeepin/go-lib/gettext"
+	"github.com/linuxdeepin/go-lib/keyfile"
 	"github.com/linuxdeepin/go-lib/strv"
-<<<<<<< HEAD
-	dutils "github.com/linuxdeepin/go-lib/utils"
+	"github.com/linuxdeepin/go-lib/utils"
 )
 
 const (
@@ -62,48 +46,10 @@
 	UserExperUninstallApp = "uninstallapp"
 
 	uosReleaseNotePkgName = "uos-release-note"
-
-	appStoreDaemonPath    = "/usr/bin/deepin-app-store-daemon"
-	oldAppStoreDaemonPath = "/usr/bin/deepin-appstore-daemon"
-	printerPath           = "/usr/bin/dde-printer"
-	printerHelperPath     = "/usr/bin/dde-printer-helper"
-	sessionDaemonPath     = "/usr/lib/deepin-daemon/dde-session-daemon"
-	langSelectorPath      = "/usr/lib/deepin-daemon/langselector"
-	controlCenterPath     = "/usr/bin/dde-control-center"
-	controlCenterCmdLine  = "/usr/share/applications/dde-control-center.deskto" // 缺个 p 是因为 deepin-turbo 修改命令的时候 buffer 不够用, 所以截断了.
-	amDaemonPath          = "/usr/bin/dde-application-manager"
-	launcherPath          = "/usr/bin/dde-launcher"
-	amDaemonCompatPath    = "/usr/libexec/dde-application-wizard-daemon-compat"
 )
 
-var (
-	allowInstallPackageExecPaths = strv.Strv{
-		appStoreDaemonPath,
-		oldAppStoreDaemonPath,
-		printerPath,
-		printerHelperPath,
-		langSelectorPath,
-		controlCenterPath,
-	}
-	allowRemovePackageExecPaths = strv.Strv{
-		appStoreDaemonPath,
-		oldAppStoreDaemonPath,
-		sessionDaemonPath,
-		langSelectorPath,
-		controlCenterPath,
-		amDaemonPath,
-		launcherPath,
-		amDaemonCompatPath,
-	}
-)
-
 const MaxCacheSize = 500.0 //size MB
 
-=======
-	"github.com/linuxdeepin/go-lib/utils"
-)
-
->>>>>>> bd007360
 type Manager struct {
 	service   *dbusutil.Service
 	do        sync.Mutex
@@ -128,7 +74,6 @@
 	inhibitFd        dbus.UnixFD
 	updateSourceOnce bool
 
-<<<<<<< HEAD
 	apps                     apps.Apps
 	sysPower                 power.Power
 	abRecovery               abrecovery.ABRecovery
@@ -136,15 +81,10 @@
 	signalLoop               *dbusutil.SignalLoop
 	shouldHandleBackupJobEnd bool
 	autoInstallType          system.UpdateType // 保存需要自动安装的类别
-=======
-	apps       apps.Apps
-	sysPower   power.Power
-	signalLoop *dbusutil.SignalLoop
 
 	UpdateMode      system.UpdateType `prop:"access:rw"` // 更新设置的内容
 	CheckUpdateMode system.UpdateType `prop:"access:rw"` // 检查更新选中的内容
 	UpdateStatus    string            // 每一个更新项的状态 json字符串
->>>>>>> bd007360
 
 	HardwareId string
 
@@ -701,7 +641,12 @@
 		logger.Warningf("fixError error: %v", err)
 		return nil, err
 	}
-<<<<<<< HEAD
+	if isExist {
+		return job, nil
+	}
+	if err := m.jobManager.addJob(job); err != nil {
+		return nil, err
+	}
 	return job, err
 }
 
@@ -782,7 +727,7 @@
 			// 原子更新
 			commit := atomicCommit{}
 			commit.SubmissionTime = fmt.Sprint(time.Now().Unix())
-			commit.UUID = dutils.GenUuid()
+			commit.UUID = utils.GenUuid()
 			commit.Note = "自动安装系统更新时进行备份"
 			commit.SubmissionType = systemCommitType
 			commit.SystemVersion = getSystemVersion()
@@ -798,26 +743,6 @@
 			}
 		}
 	}
-}
-
-func getNeedCleanCacheSize() (float64, error) {
-	output, err := exec.Command("/usr/bin/lastore-apt-clean", "-print-json").Output()
-	if err != nil {
-		return 0, err
-	}
-	var archivesInfo map[string]json.RawMessage
-	err = json.Unmarshal(output, &archivesInfo)
-	if err != nil {
-		return 0, err
-=======
-	if isExist {
-		return job, nil
->>>>>>> bd007360
-	}
-	if err := m.jobManager.addJob(job); err != nil {
-		return nil, err
-	}
-	return job, err
 }
 
 func (m *Manager) updateModeWriteCallback(pw *dbusutil.PropertyWrite) *dbus.Error {
@@ -867,35 +792,6 @@
 			m.statusManager.SetUpdateMode(newMode)
 		}
 	}
-<<<<<<< HEAD
-	return nil
-}
-
-func (m *Manager) initAutoInstall(conn *dbus.Conn) {
-	const jobKindBackup = "backup"
-	m.sysPower = power.NewPower(conn)
-	m.abRecovery = abrecovery.NewABRecovery(conn)
-	m.atomic = atomic1.NewAtomicUpgrade1(conn)
-	m.signalLoop = dbusutil.NewSignalLoop(conn, 10)
-	m.signalLoop.Start()
-	m.abRecovery.InitSignalExt(m.signalLoop, true)
-	m.atomic.InitSignalExt(m.signalLoop, true)
-	_, _ = m.abRecovery.ConnectJobEnd(func(kind string, success bool, errMsg string) {
-		m.PropsMu.RLock()
-		updateType := m.autoInstallType
-		shouldHandleBackupJobEnd := m.shouldHandleBackupJobEnd
-		m.PropsMu.RUnlock()
-		if kind == jobKindBackup && shouldHandleBackupJobEnd {
-			if success {
-				m.PropsMu.Lock()
-				m.autoInstallType = 0
-				m.shouldHandleBackupJobEnd = false
-				m.PropsMu.Unlock()
-				_, err := m.classifiedUpgrade(dbus.Sender(m.service.Conn().Names()[0]), updateType, true, false)
-				if err != nil {
-					logger.Warning(err)
-				}
-=======
 	syncUpdateMode(v.Value().(string))
 	_, err = dsDCCManager.ConnectValueChanged(func(key string) {
 		switch key {
@@ -904,12 +800,10 @@
 			if err != nil {
 				logger.Warning(err)
 				return
->>>>>>> bd007360
 			}
 			syncUpdateMode(v.Value().(string))
 		}
 	})
-<<<<<<< HEAD
 	_, _ = m.atomic.ConnectStateChanged(func(op int32, state int32, target string, desc string) {
 		m.PropsMu.RLock()
 		updateType := m.autoInstallType
@@ -920,40 +814,18 @@
 			m.autoInstallType = 0
 			m.shouldHandleBackupJobEnd = false
 			m.PropsMu.Unlock()
-			_, err := m.classifiedUpgrade(dbus.Sender(m.service.Conn().Names()[0]), updateType, true, false)
+			_, err := m.classifiedUpgrade(dbus.Sender(m.service.Conn().Names()[0]), updateType, true)
 			if err != nil {
 				logger.Warning(err)
 			}
 			m.inhibitAutoQuitCountSub()
 		}
 	})
-	canRestore, err := m.abRecovery.CanRestore(0) // 如果初始化时系统处于可回退状态,则不进行自动安装更新（true： 不自动安装）
-	if err != nil {
-		m.PropsMu.Lock()
-		m.canRestore = true
-		m.PropsMu.Unlock()
-	} else {
-		m.PropsMu.Lock()
-		m.canRestore = canRestore
-		m.PropsMu.Unlock()
-	}
-}
-
-// SystemUpgradeInfo 将update_infos.json数据解析成map
-func (m *Manager) SystemUpgradeInfo() (map[string][]system.UpgradeInfo, error) {
-	r := make(system.SourceUpgradeInfoMap)
-
-	filename := path.Join(system.VarLibDir, "update_infos.json")
-	var updateInfosList []system.UpgradeInfo
-	err := system.DecodeJson(filename, &updateInfosList)
-=======
-	return
 }
 
 func (m *Manager) checkUpdateModeWriteCallback(pw *dbusutil.PropertyWrite) *dbus.Error {
 	// 调用者判断
 	err := checkInvokePermission(m.service, pw.Sender)
->>>>>>> bd007360
 	if err != nil {
 		logger.Warning(err)
 		return dbusutil.ToError(err)
@@ -1231,78 +1103,7 @@
 		}
 		return id
 	}
-<<<<<<< HEAD
-	return upgradeUrls
-}
-
-type lastoreSystemUnit struct {
-	UnitName string
-	Args     []string
-}
-
-const (
-	lastoreUnitCache    = "/tmp/lastoreUnitCache"
-	lastoreJobCacheJson = "/tmp/lastoreJobCache.json"
-	run                 = "systemd-run"
-	lastoreDBusCmd      = "dbus-send --system --print-reply --dest=org.deepin.dde.Lastore1 /org/deepin/dde/Lastore1 org.deepin.dde.Lastore1.Manager.HandleSystemEvent"
-)
-
-func (m *Manager) getNextUpdateDelay() time.Duration {
-	elapsed := time.Since(m.config.LastCheckTime)
-	remained := m.config.CheckInterval - elapsed
-	if remained < 0 {
-		return 0
-	}
-	// ensure delay at least have 10 seconds
-	return remained + time.Second*10
-
-}
-
-type lastoreUnitMap map[string][]string
-
-// 定时任务和文件监听
-func (m *Manager) getLastoreSystemUnitMap() lastoreUnitMap {
-	unitMap := make(lastoreUnitMap)
-	unitMap["lastoreOnline"] = []string{
-		"/bin/bash",
-		"-c",
-		fmt.Sprintf("/usr/bin/nm-online -t 3600 && %s string:%s", lastoreDBusCmd, "AutoCheck"), // 等待网络联通后检查更新
-	}
-	unitMap["lastoreAutoClean"] = []string{
-		"--on-active=600",
-		"/bin/bash",
-		"-c",
-		fmt.Sprintf(`%s string:"%s"`, lastoreDBusCmd, "AutoClean"), // 10分钟后自动检查是否需要清理
-	}
-	unitMap["lastoreAutoCheck"] = []string{
-		fmt.Sprintf("--on-active=%d", m.getNextUpdateDelay()/time.Second),
-		"/bin/bash",
-		"-c",
-		fmt.Sprintf(`%s string:"%s"`, lastoreDBusCmd, "AutoCheck"), // 根据上次检查时间,设置下一次自动检查时间
-	}
-	unitMap["lastoreAutoUpdateToken"] = []string{
-		"--on-active=60",
-		"/bin/bash",
-		"-c",
-		fmt.Sprintf(`%s string:"%s"`, lastoreDBusCmd, "OsVersionChanged"), // 60s后更新token文件
-	}
-	unitMap["watchOsVersion"] = []string{
-		"--path-property=PathModified=/etc/os-version",
-		"/bin/bash",
-		"-c",
-		fmt.Sprintf(`%s string:"%s"`, lastoreDBusCmd, "OsVersionChanged"), // 监听os-version文件，更新token
-	}
-	unitMap["watchUpdateInfo"] = []string{
-		"--path-property=PathModified=/var/lib/lastore/update_infos.json",
-		"--property=StartLimitBurst=0",
-		"/bin/bash",
-		"-c",
-		fmt.Sprintf(`%s string:"%s"`, lastoreDBusCmd, "UpdateInfosChanged"), //监听update_infos.json文件
-	}
-	return unitMap
-=======
 	return 0
->>>>>>> bd007360
 }
 
 func (m *Manager) closeNotify(id uint32) error {
